--- conflicted
+++ resolved
@@ -94,17 +94,11 @@
             $task->setDueDate(new \DateTime('tomorrow'));
 
             $form = $this->createFormBuilder($task)
-<<<<<<< HEAD
                 ->add('task', TextType::class)
                 // If you use PHP 5.3 or 5.4 you must use
                 // ->add('task', 'Symfony\Component\Form\Extension\Core\Type\TextType')
                 ->add('dueDate', DateType::class)
-                ->add('save', SubmitType::class, array('label' => 'Create Post'))
-=======
-                ->add('task', 'text')
-                ->add('dueDate', 'date')
-                ->add('save', 'submit', array('label' => 'Create Task'))
->>>>>>> 7b7ce88c
+                ->add('save', SubmitType::class, array('label' => 'Create Task'))
                 ->getForm();
 
             return $this->render('default/new.html.twig', array(
