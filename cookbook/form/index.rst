Form
====

.. toctree::
    :maxdepth: 2

    form_customization
    data_transformers
    dynamic_form_modification
    form_collections
    create_custom_field_type
    create_form_type_extension
    inherit_data_option
    unit_testing
    use_empty_data
<<<<<<< HEAD
    direct_bind

=======
    direct_submit
>>>>>>> b6548003
<|MERGE_RESOLUTION|>--- conflicted
+++ resolved
@@ -13,9 +13,4 @@
     inherit_data_option
     unit_testing
     use_empty_data
-<<<<<<< HEAD
-    direct_bind
-
-=======
-    direct_submit
->>>>>>> b6548003
+    direct_submit