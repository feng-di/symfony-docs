Managing Vendor Libraries with composer.json
--------------------------------------------

How does it work?
~~~~~~~~~~~~~~~~~

Every Symfony project uses a group of third-party "vendor" libraries. One
way or another the goal is to download these files into your ``vendor/``
directory and, ideally, to give you some sane way to manage the exact version
you need for each.

By default, these libraries are downloaded by running a ``php composer.phar install``
"downloader" binary. This ``composer.phar`` file is from a library called
`Composer`_ and you can read more about installing it in the :ref:`Installation<installation-updating-vendors>`
chapter.

The ``composer.phar`` file reads from the ``composer.json`` file at the root
of your project. This is an JSON-formatted file, which holds a list of each
of the external packages you need, the version to be downloaded and more.
The ``composer.phar`` file also reads from a ``composer.lock`` file, which
allows you to pin each library to an **exact** version. In fact, if a ``composer.lock``
file exists, the versions inside will override those in ``composer.json``.
To upgrade your libraries to new versions, run ``php composer.phar update``.

To learn more about Composer, see `GetComposer.org`_:

It's important to realize that these vendor libraries are *not* actually part
of *your* repository. Instead, they're simply un-tracked files that are downloaded
<<<<<<< HEAD
into the ``vendor/``. But since all the information needed to download these
files is saved in ``composer.json`` and ``composer.lock`` (which *are* stored)
in our repository, any other developer can use our project, run ``php composer.phar install``,
and download the exact same set of vendor libraries. This means that you're
controlling exactly what each vendor library looks like, without needing to
actually commit them to *your* repository.

So, whenever a developer uses your project, he/she should run the ``php composer.phar install``
=======
into the ``vendor/`` directory by the ``bin/vendors`` script. But since all
the information needed to download these files is saved in ``deps`` and ``deps.lock``
(which *are* stored) in the repository), any other developer can use the
project, run ``php bin/vendors install``, and download the exact same set
of vendor libraries. This means that you're controlling exactly what each
vendor library looks like, without needing to actually commit them to *your*
repository.

So, whenever a developer uses your project, he/she should run the ``php bin/vendors install``
>>>>>>> 255726b3
script to ensure that all of the needed vendor libraries are downloaded.

.. sidebar:: Upgrading Symfony

    Since Symfony is just a group of third-party libraries and third-party
    libraries are entirely controlled through ``composer.json`` and ``composer.lock``,
    upgrading Symfony means simply upgrading each of these files to match
    their state in the latest Symfony Standard Edition.

    Of course, if you've added new entries to ``composer.json``, be sure
    to replace only the original parts (i.e. be sure not to also delete any of
    your custom entries).

<<<<<<< HEAD
.. _Composer: http://getcomposer.org/
.. _GetComposer.org: http://getcomposer.org/
=======
.. caution::

    There is also a ``php bin/vendors update`` command, but this has nothing
    to do with upgrading your project and you will normally not need to use
    it. This command is used to freeze the versions of all of your vendor libraries
    by updating them to the version specified in ``deps`` and recording it
    into the ``deps.lock`` file.

Hacking vendor libraries
~~~~~~~~~~~~~~~~~~~~~~~~

Sometimes, you want a specific branch, tag, or commit of a library to be downloaded
or upgraded. You can set that directly to the ``deps`` file :

.. code-block:: text

    [AcmeAwesomeBundle]
        git=http://github.com/johndoe/Acme/AwesomeBundle.git
        target=/bundles/Acme/AwesomeBundle
        version=the-awesome-version

* The ``git`` option sets the URL of the library. It can use various protocols,
  like ``http://`` as well as ``git://``.

* The ``target`` option specifies where the repository will live : plain Symfony
  bundles should go under the ``vendor/bundles/Acme`` directory, other third-party
  libraries usually go to ``vendor/my-awesome-library-name``. The target directory
  defaults to this last option when not specified.

* The ``version`` option allows you to set a specific revision. You can use a tag
    (``version=origin/0.42``) or a branch name (``refs/remotes/origin/awesome-branch``).
    It defaults to ``origin/HEAD``.

Updating workflow
~~~~~~~~~~~~~~~~~

When you execute the ``php bin/vendors install``, for every library, the script first
checks if the install directory exists.

If it does not (and ONLY if it does not), it runs a ``git clone``.

Then, it does a ``git fetch origin`` and a ``git reset --hard the-awesome-version``.

This means that the repository will only be cloned once. If you want to perform any
change of the git remote, you MUST delete the entire target directory, not only its content.
>>>>>>> 255726b3
<|MERGE_RESOLUTION|>--- conflicted
+++ resolved
@@ -26,26 +26,14 @@
 
 It's important to realize that these vendor libraries are *not* actually part
 of *your* repository. Instead, they're simply un-tracked files that are downloaded
-<<<<<<< HEAD
 into the ``vendor/``. But since all the information needed to download these
-files is saved in ``composer.json`` and ``composer.lock`` (which *are* stored)
-in our repository, any other developer can use our project, run ``php composer.phar install``,
+files is saved in ``composer.json`` and ``composer.lock`` (which *are* stored
+in the repository), any other developer can use the project, run ``php composer.phar install``,
 and download the exact same set of vendor libraries. This means that you're
 controlling exactly what each vendor library looks like, without needing to
 actually commit them to *your* repository.
 
 So, whenever a developer uses your project, he/she should run the ``php composer.phar install``
-=======
-into the ``vendor/`` directory by the ``bin/vendors`` script. But since all
-the information needed to download these files is saved in ``deps`` and ``deps.lock``
-(which *are* stored) in the repository), any other developer can use the
-project, run ``php bin/vendors install``, and download the exact same set
-of vendor libraries. This means that you're controlling exactly what each
-vendor library looks like, without needing to actually commit them to *your*
-repository.
-
-So, whenever a developer uses your project, he/she should run the ``php bin/vendors install``
->>>>>>> 255726b3
 script to ensure that all of the needed vendor libraries are downloaded.
 
 .. sidebar:: Upgrading Symfony
@@ -59,53 +47,5 @@
     to replace only the original parts (i.e. be sure not to also delete any of
     your custom entries).
 
-<<<<<<< HEAD
 .. _Composer: http://getcomposer.org/
-.. _GetComposer.org: http://getcomposer.org/
-=======
-.. caution::
-
-    There is also a ``php bin/vendors update`` command, but this has nothing
-    to do with upgrading your project and you will normally not need to use
-    it. This command is used to freeze the versions of all of your vendor libraries
-    by updating them to the version specified in ``deps`` and recording it
-    into the ``deps.lock`` file.
-
-Hacking vendor libraries
-~~~~~~~~~~~~~~~~~~~~~~~~
-
-Sometimes, you want a specific branch, tag, or commit of a library to be downloaded
-or upgraded. You can set that directly to the ``deps`` file :
-
-.. code-block:: text
-
-    [AcmeAwesomeBundle]
-        git=http://github.com/johndoe/Acme/AwesomeBundle.git
-        target=/bundles/Acme/AwesomeBundle
-        version=the-awesome-version
-
-* The ``git`` option sets the URL of the library. It can use various protocols,
-  like ``http://`` as well as ``git://``.
-
-* The ``target`` option specifies where the repository will live : plain Symfony
-  bundles should go under the ``vendor/bundles/Acme`` directory, other third-party
-  libraries usually go to ``vendor/my-awesome-library-name``. The target directory
-  defaults to this last option when not specified.
-
-* The ``version`` option allows you to set a specific revision. You can use a tag
-    (``version=origin/0.42``) or a branch name (``refs/remotes/origin/awesome-branch``).
-    It defaults to ``origin/HEAD``.
-
-Updating workflow
-~~~~~~~~~~~~~~~~~
-
-When you execute the ``php bin/vendors install``, for every library, the script first
-checks if the install directory exists.
-
-If it does not (and ONLY if it does not), it runs a ``git clone``.
-
-Then, it does a ``git fetch origin`` and a ``git reset --hard the-awesome-version``.
-
-This means that the repository will only be cloned once. If you want to perform any
-change of the git remote, you MUST delete the entire target directory, not only its content.
->>>>>>> 255726b3
+.. _GetComposer.org: http://getcomposer.org/