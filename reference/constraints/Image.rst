--- conflicted
+++ resolved
@@ -332,48 +332,32 @@
 maxWidthMessage
 ~~~~~~~~~~~~~~~
 
-<<<<<<< HEAD
 **type**: ``string`` **default**: ``The image width is too big ({{ width }}px).
-Allowed maximum width is {{ max_width }}px``
-=======
-**type**: ``string`` **default**: ``The image width is too big ({{ width }}px). Allowed maximum width is {{ max_width }}px.``
->>>>>>> 62fadc52
+Allowed maximum width is {{ max_width }}px.``
 
 The error message if the width of the image exceeds `maxWidth`_.
 
 minWidthMessage
 ~~~~~~~~~~~~~~~
 
-<<<<<<< HEAD
 **type**: ``string`` **default**: ``The image width is too small ({{ width }}px).
-Minimum width expected is {{ min_width }}px``
-=======
-**type**: ``string`` **default**: ``The image width is too small ({{ width }}px). Minimum width expected is {{ min_width }}px.``
->>>>>>> 62fadc52
+Minimum width expected is {{ min_width }}px.``
 
 The error message if the width of the image is less than `minWidth`_.
 
 maxHeightMessage
 ~~~~~~~~~~~~~~~~
 
-<<<<<<< HEAD
 **type**: ``string`` **default**: ``The image height is too big ({{ height }}px).
-Allowed maximum height is {{ max_height }}px``
-=======
-**type**: ``string`` **default**: ``The image height is too big ({{ height }}px). Allowed maximum height is {{ max_height }}px.``
->>>>>>> 62fadc52
+Allowed maximum height is {{ max_height }}px.``
 
 The error message if the height of the image exceeds `maxHeight`_.
 
 minHeightMessage
 ~~~~~~~~~~~~~~~~
 
-<<<<<<< HEAD
 **type**: ``string`` **default**: ``The image height is too small ({{ height }}px).
-Minimum height expected is {{ min_height }}px``
-=======
-**type**: ``string`` **default**: ``The image height is too small ({{ height }}px). Minimum height expected is {{ min_height }}px.``
->>>>>>> 62fadc52
+Minimum height expected is {{ min_height }}px.``
 
 The error message if the height of the image is less than `minHeight`_.
 
