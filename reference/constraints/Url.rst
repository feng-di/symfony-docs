Url
===

Validates that a value is a valid URL string.

+----------------+---------------------------------------------------------------------+
| Applies to     | :ref:`property or method <validation-property-target>`              |
+----------------+---------------------------------------------------------------------+
| Options        | - `message`_                                                        |
|                | - `protocols`_                                                      |
|                | - `payload`_                                                        |
+----------------+---------------------------------------------------------------------+
| Class          | :class:`Symfony\\Component\\Validator\\Constraints\\Url`            |
+----------------+---------------------------------------------------------------------+
| Validator      | :class:`Symfony\\Component\\Validator\\Constraints\\UrlValidator`   |
+----------------+---------------------------------------------------------------------+

Basic Usage
-----------

.. configuration-block::

    .. code-block:: php-annotations

        // src/Acme/BlogBundle/Entity/Author.php
        namespace Acme\BlogBundle\Entity;

        use Symfony\Component\Validator\Constraints as Assert;

        class Author
        {
            /**
             * @Assert\Url()
             */
             protected $bioUrl;
        }

    .. code-block:: yaml

        # src/Acme/BlogBundle/Resources/config/validation.yml
        Acme\BlogBundle\Entity\Author:
            properties:
                bioUrl:
                    - Url: ~

    .. code-block:: xml

        <!-- src/Acme/BlogBundle/Resources/config/validation.xml -->
        <?xml version="1.0" encoding="UTF-8" ?>
        <constraint-mapping xmlns="http://symfony.com/schema/dic/constraint-mapping"
            xmlns:xsi="http://www.w3.org/2001/XMLSchema-instance"
            xsi:schemaLocation="http://symfony.com/schema/dic/constraint-mapping http://symfony.com/schema/dic/constraint-mapping/constraint-mapping-1.0.xsd">

            <class name="Acme\BlogBundle\Entity\Author">
                <property name="bioUrl">
                    <constraint name="Url" />
                </property>
            </class>
        </constraint-mapping>

    .. code-block:: php

        // src/Acme/BlogBundle/Entity/Author.php
        namespace Acme\BlogBundle\Entity;

        use Symfony\Component\Validator\Mapping\ClassMetadata;
        use Symfony\Component\Validator\Constraints as Assert;

        class Author
        {
            public static function loadValidatorMetadata(ClassMetadata $metadata)
            {
                $metadata->addPropertyConstraint('bioUrl', new Assert\Url());
            }
        }

Options
-------

message
~~~~~~~

**type**: ``string`` **default**: ``This value is not a valid URL.``

This message is shown if the URL is invalid.

.. configuration-block::

    .. code-block:: php-annotations

        // src/Acme/BlogBundle/Entity/Author.php
        namespace Acme\BlogBundle\Entity;

        use Symfony\Component\Validator\Constraints as Assert;

        class Author
        {
            /**
             * @Assert\Url(
             *    message = "The url '{{ value }}' is not a valid url",
             * )
             */
             protected $bioUrl;
        }

    .. code-block:: yaml

        # src/Acme/BlogBundle/Resources/config/validation.yml
        Acme\BlogBundle\Entity\Author:
            properties:
                bioUrl:
                    - Url:
                        message: The url "{{ value }}" is not a valid url.

    .. code-block:: xml

        <!-- src/Acme/BlogBundle/Resources/config/validation.xml -->
        <?xml version="1.0" encoding="UTF-8" ?>
        <constraint-mapping xmlns="http://symfony.com/schema/dic/constraint-mapping"
            xmlns:xsi="http://www.w3.org/2001/XMLSchema-instance"
            xsi:schemaLocation="http://symfony.com/schema/dic/constraint-mapping http://symfony.com/schema/dic/constraint-mapping/constraint-mapping-1.0.xsd">

            <class name="Acme\BlogBundle\Entity\Author">
                <property name="bioUrl">
                    <constraint name="Url">
                        <option name="message">The url "{{ value }}" is not a valid url.</option>
                    </constraint>
                </property>
            </class>
        </constraint-mapping>

    .. code-block:: php

        // src/Acme/BlogBundle/Entity/Author.php
        namespace Acme\BlogBundle\Entity;

        use Symfony\Component\Validator\Mapping\ClassMetadata;
        use Symfony\Component\Validator\Constraints as Assert;

        class Author
        {
            public static function loadValidatorMetadata(ClassMetadata $metadata)
            {
                $metadata->addPropertyConstraint('bioUrl', new Assert\Url(array(
                    'message' => 'The url "{{ value }}" is not a valid url.',
                )));
            }
        }

protocols
~~~~~~~~~

**type**: ``array`` **default**: ``array('http', 'https')``

<<<<<<< HEAD
The protocols that will be considered to be valid. For example, if you also
needed ``ftp://`` type URLs to be valid, you'd redefine the ``protocols``
array, listing ``http``, ``https`` and also ``ftp``.

.. include:: /reference/constraints/_payload-option.rst.inc
=======
The protocols considered to be valid for the URL. For example, if you also consider
the ``ftp://`` type URLs to be valid, redefine the ``protocols`` array, listing
``http``, ``https``, and also ``ftp``.

.. configuration-block::

    .. code-block:: php-annotations

        // src/Acme/BlogBundle/Entity/Author.php
        namespace Acme\BlogBundle\Entity;

        use Symfony\Component\Validator\Constraints as Assert;

        class Author
        {
            /**
             * @Assert\Url(
             *    protocols = {"http", "https", "ftp"}
             * )
             */
             protected $bioUrl;
        }

    .. code-block:: yaml

        # src/Acme/BlogBundle/Resources/config/validation.yml
        Acme\BlogBundle\Entity\Author:
            properties:
                bioUrl:
                    - Url: { protocols: [http, https, ftp] }

    .. code-block:: xml

        <!-- src/Acme/BlogBundle/Resources/config/validation.xml -->
        <?xml version="1.0" encoding="UTF-8" ?>
        <constraint-mapping xmlns="http://symfony.com/schema/dic/constraint-mapping"
            xmlns:xsi="http://www.w3.org/2001/XMLSchema-instance"
            xsi:schemaLocation="http://symfony.com/schema/dic/constraint-mapping http://symfony.com/schema/dic/constraint-mapping/constraint-mapping-1.0.xsd">

            <class name="Acme\BlogBundle\Entity\Author">
                <property name="bioUrl">
                    <constraint name="Url">
                        <option name="protocols">
                            <value>http</value>
                            <value>https</value>
                            <value>ftp</value>
                        </option>
                    </constraint>
                </property>
            </class>
        </constraint-mapping>

    .. code-block:: php

        // src/Acme/BlogBundle/Entity/Author.php
        namespace Acme\BlogBundle\Entity;

        use Symfony\Component\Validator\Mapping\ClassMetadata;
        use Symfony\Component\Validator\Constraints as Assert;

        class Author
        {
            public static function loadValidatorMetadata(ClassMetadata $metadata)
            {
                $metadata->addPropertyConstraint('bioUrl', new Assert\Url(array(
                    'protocols' => array('http', 'https', 'ftp'),
                )));
            }
        }
>>>>>>> fea061ff
<|MERGE_RESOLUTION|>--- conflicted
+++ resolved
@@ -152,13 +152,6 @@
 
 **type**: ``array`` **default**: ``array('http', 'https')``
 
-<<<<<<< HEAD
-The protocols that will be considered to be valid. For example, if you also
-needed ``ftp://`` type URLs to be valid, you'd redefine the ``protocols``
-array, listing ``http``, ``https`` and also ``ftp``.
-
-.. include:: /reference/constraints/_payload-option.rst.inc
-=======
 The protocols considered to be valid for the URL. For example, if you also consider
 the ``ftp://`` type URLs to be valid, redefine the ``protocols`` array, listing
 ``http``, ``https``, and also ``ftp``.
@@ -228,4 +221,5 @@
                 )));
             }
         }
->>>>>>> fea061ff
+
+.. include:: /reference/constraints/_payload-option.rst.inc