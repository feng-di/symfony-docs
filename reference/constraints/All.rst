--- conflicted
+++ resolved
@@ -4,28 +4,16 @@
 When applied to an array (or Traversable object), this constraint allows
 you to apply a collection of constraints to each element of the array.
 
-<<<<<<< HEAD
-+----------------+------------------------------------------------------------------------+
-| Applies to     | :ref:`property or method <validation-property-target>`                 |
-+----------------+------------------------------------------------------------------------+
-| Options        | - `constraints`_                                                       |
-|                | - `payload`_                                                           |
-+----------------+------------------------------------------------------------------------+
-| Class          | :class:`Symfony\\Component\\Validator\\Constraints\\All`               |
-+----------------+------------------------------------------------------------------------+
-| Validator      | :class:`Symfony\\Component\\Validator\\Constraints\\AllValidator`      |
-+----------------+------------------------------------------------------------------------+
-=======
 +----------------+-------------------------------------------------------------------+
 | Applies to     | :ref:`property or method <validation-property-target>`            |
 +----------------+-------------------------------------------------------------------+
 | Options        | - `constraints`_                                                  |
+|                | - `payload`_                                                      |
 +----------------+-------------------------------------------------------------------+
 | Class          | :class:`Symfony\\Component\\Validator\\Constraints\\All`          |
 +----------------+-------------------------------------------------------------------+
 | Validator      | :class:`Symfony\\Component\\Validator\\Constraints\\AllValidator` |
 +----------------+-------------------------------------------------------------------+
->>>>>>> 41271978
 
 Basic Usage
 -----------
